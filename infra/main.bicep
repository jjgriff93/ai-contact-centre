--- conflicted
+++ resolved
@@ -29,10 +29,9 @@
 @description('Id of the user or app to assign application roles')
 param principalId string
 
-<<<<<<< HEAD
 @description('Tags that will be applied to all resources (pass in env var as JSON string with single quotes)')
 param tags string = '{}'
-=======
+
 @description('Enable automatic phone number purchase during deployment')
 param phoneNumberAutoPurchase bool = true
 
@@ -43,10 +42,6 @@
 @description('Phone number type for auto-purchase')
 @allowed(['toll-free', 'geographic'])
 param phoneNumberType string = 'toll-free'
-
-@description('Tags that will be applied to all resources')
-param tags object = {}
->>>>>>> 9aceeeec
 
 // Tags that should be applied to all resources.
 // 
