import base64
import json
import logging
import os
from pathlib import Path
from typing import Any

import yaml
from azure.identity.aio import (DefaultAzureCredential,
                                get_bearer_token_provider)
from fastapi import WebSocket
from numpy import ndarray
from semantic_kernel import Kernel
from semantic_kernel.connectors.ai import FunctionChoiceBehavior
from semantic_kernel.connectors.ai.open_ai import (AzureRealtimeWebsocket,
                                                   ListenEvents, SendEvents)
from semantic_kernel.connectors.ai.open_ai.prompt_execution_settings.open_ai_realtime_execution_settings import \
    AzureRealtimeExecutionSettings
from semantic_kernel.connectors.ai.realtime_client_base import \
    RealtimeClientBase
from semantic_kernel.connectors.mcp import MCPStreamableHttpPlugin
from semantic_kernel.contents import (ChatHistory, FunctionCallContent,
                                      FunctionResultContent)
from semantic_kernel.functions import KernelArguments
from semantic_kernel.prompt_template import (KernelPromptTemplate,
                                             PromptTemplateConfig)

from ..config import settings
from .azure_voice_live import (AzureVoiceLiveExecutionSettings,
                               AzureVoiceLiveWebsocket,
                               PatchedAzureRealtimeWebsocket)

logger = logging.getLogger(__name__)


def export_chat_history(chat_history: ChatHistory, from_index: int = 0) -> list[dict[str, Any]]:
    """Convert chat history to a list of dicts suitable for JSON serialization."""
    messages_raw = chat_history.messages[from_index:]

    messages_formatted: list[dict[str, Any]] = []
    for msg in messages_raw:
        message_data: dict[str, Any] = {"role": msg.role.value}
        if msg.content:
            message_data["content"] = str(msg.content)

        function_calls: list[dict[str, Any]] = []
        for item in msg.items:
            if isinstance(item, FunctionCallContent):
                parsed_args: dict | list | str | None
                if isinstance(item.arguments, str):
                    try:
                        parsed_args = json.loads(item.arguments)
                    except Exception:
                        parsed_args = item.arguments
                elif isinstance(item.arguments, dict):
                    parsed_args = item.arguments
                else:
                    parsed_args = None

                function_calls.append(
                    {
                        "name": item.function_name,
                        "plugin": item.plugin_name,
                        "arguments": parsed_args,
                    }
                )
            elif isinstance(item, FunctionResultContent):
                function_calls.append(
                    {
                        "name": item.function_name,
                        "plugin": item.plugin_name,
                        "arguments_sent": item.metadata["arguments"],
                        "arguments_used": item.metadata["used_arguments"],
                        "result": item.result,
                    }
                )

        if function_calls:
            message_data["function_calls"] = function_calls

        messages_formatted.append(message_data)

    return messages_formatted


async def get_agent(template_name: str, plugins: list[object], chat_history: ChatHistory, **kwargs) -> AzureRealtimeWebsocket:
    """
    Get a realtime voice agent by rendering a prompt template and adding plugins.

    Args:
        template_name: The name of the prompt template to use for the agent (in the prompts directory).
        plugins: A list of plugins to add to the agent.
        chat_history: The chat history object to use for the agent.
        **kwargs: Additional keyword arguments to pass to the prompt template rendering.
    """
    yaml_path = Path(__file__).parent / "prompts" / f"{template_name}.yaml"
    with open(yaml_path, "r") as file:
        yaml_content = file.read()
        yaml_data = yaml.safe_load(yaml_content)
    
    prompt_template_config = PromptTemplateConfig(**yaml_data)
    prompt_template = KernelPromptTemplate(prompt_template_config=prompt_template_config)
    prompt_arguments = KernelArguments(**kwargs)

    rendered_prompt = await prompt_template.render(Kernel(), prompt_arguments)
    logger.debug(f"Rendered prompt: {rendered_prompt}")

    # Load voice live execution settings from a single YAML file (env override supported)
    config_path = str(Path(__file__).parent / "settings" / settings.REALTIME_CONFIG_PATH)
    with open(config_path, "r") as f:
        cfg = yaml.safe_load(f) or {}

    # Determine service mode from config
    service = cfg.pop("service", None).lower()
    deployment_name = cfg.pop("deployment_name", None) or "gpt-4o-realtime-preview"
    api_version = cfg.pop("api_version", None)

    # Prepare execution settings payload
    exec_payload = dict(cfg)

    # Merge rendered instructions, taking precedence over YAML if provided via template
    # YAML may include an instructions placeholder; always override with rendered prompt when present
    exec_payload["instructions"] = rendered_prompt

    # Construct pydantic settings allowing nested dicts to be parsed into models
    if service == "azure_realtime":
        execution_settings = AzureRealtimeExecutionSettings(
            function_choice_behavior=FunctionChoiceBehavior.Auto(),
            **exec_payload,
        )
        # Use patched base to sanitise non-string function results for realtime
        client_class = PatchedAzureRealtimeWebsocket
    elif service == "azure_voice_live":
        execution_settings = AzureVoiceLiveExecutionSettings(
            function_choice_behavior=FunctionChoiceBehavior.Auto(),
            **exec_payload,
        )
        client_class = AzureVoiceLiveWebsocket
    else:
        raise ValueError(f"Unknown service: {service}")

    chat_history.add_system_message(execution_settings.instructions)

    return client_class(
        endpoint=settings.AZURE_AI_SERVICES_ENDPOINT,
        deployment_name=deployment_name,
        ad_token_provider=get_bearer_token_provider(
            DefaultAzureCredential(),
            "https://cognitiveservices.azure.com/.default",
        ),
        api_version=api_version,
        plugins=plugins,
        settings=execution_settings,
    )

<<<<<<< HEAD
def _expand_env_vars_in_obj(obj: Any) -> Any:
    """Recursively expand ${VAR} environment variable references in strings within a nested object."""
    if isinstance(obj, str):
        return os.path.expandvars(obj)
    if isinstance(obj, dict):
        return {k: _expand_env_vars_in_obj(v) for k, v in obj.items()}
    if isinstance(obj, list):
        return [_expand_env_vars_in_obj(v) for v in obj]
    return obj

async def load_mcp_plugins_from_folder(folder: str | Path | None = None) -> list[MCPStreamableHttpPlugin]:
    """Load MCP servers from YAML files and return a list of MCPStreamableHttpPlugin instances.

    The YAML schema per file:
      - name: string (required)
      - url: string (required, supports ${ENV_VAR})
      - headers: object of string->string (optional, supports ${ENV_VAR})
      - load_prompts: bool (optional, default False)
      - enabled: bool (optional, default True)
    """
    folder_path = Path(folder) if folder else Path(__file__).parent / "mcp"
    plugins: list[MCPStreamableHttpPlugin] = []
    if not folder_path.exists():
        return plugins

    for file in sorted(folder_path.glob("*.y*ml")):
        try:
            with open(file, "r") as f:
                raw = yaml.safe_load(f) or {}
            cfg = _expand_env_vars_in_obj(raw)
            if not cfg or cfg.get("enabled", True) is False:
                continue
            name = cfg.get("name")
            url = cfg.get("url")
            if not name or not url:
                logger.warning(f"Skipping MCP config {file.name}: missing name or url")
                continue
            headers = cfg.get("headers") or None
            load_prompts = bool(cfg.get("load_prompts", False))
            plugin = MCPStreamableHttpPlugin(
                name=name,
                url=url,
                headers=headers,
                load_prompts=load_prompts,
            )
            plugins.append(plugin)
        except Exception as e:
            logger.error(f"Failed to load MCP plugin from {file}: {e}")
    return plugins

async def handle_realtime_messages(websocket: WebSocket, client: RealtimeClientBase, chat_history: ChatHistory):
=======
async def handle_realtime_messages(websocket: WebSocket, client: RealtimeClientBase, chat_history: ChatHistory, is_development_mode: bool = False):
>>>>>>> c473ea81
    """Function that handles the messages from the Realtime service.

    This function only handles the non-audio messages.
    Audio is done through the callback so that it is faster and smoother.
    """

    async def from_realtime_to_acs(audio: ndarray):
        """Function that forwards the audio from the model to the websocket of the ACS client."""
        logger.debug("Audio received from the model, sending to ACS client")
        await websocket.send_text(
            json.dumps(
                {
                    "kind": "AudioData",
                    "audioData": {
                        "data": base64.b64encode(audio.tobytes()).decode("utf-8")
                    },
                }
            )
        )

    def _get(obj: Any, path: str, default: Any | None = None) -> Any | None:
        """Safely get a nested attribute by dot path (returns default on any miss)."""
        cur = obj
        for part in path.split("."):
            if cur is None:
                return default
            cur = getattr(cur, part, None)
        return cur if cur is not None else default

    async def _send_chat_history(from_index: int) -> int:
        """Send chat history delta to the client and return new index marker."""
        try:
            await websocket.send_text(
                json.dumps(
                    {
                        "kind": "ChatHistory",
                        "data": export_chat_history(chat_history, from_index=from_index),
                    }
                )
            )
        except Exception:
            logger.exception("Failed to send ChatHistory to websocket")
        return len(chat_history.messages)

    idx_first_msg_to_send = len(chat_history.messages)  # Chat history will contain system prompt

    try:
        async for event in client.receive(audio_output_callback=from_realtime_to_acs):
            se = getattr(event, "service_event", None)
            match event.service_type:
                case ListenEvents.SESSION_CREATED:
                    logger.info("Session Created Message")
                    logger.debug(f"  Session Id: {_get(se, 'session.id') or '<unknown>'}")
                case ListenEvents.ERROR:
                    # Surface tool/MCP errors gracefully to the user and continue
                    err = _get(se, "error") or "<unknown>"
                    logger.error(f"  Error: {err}")
                    chat_history.add_assistant_message(
                        "I hit a temporary issue calling a tool. Let's try again or continue without it."
                    )
<<<<<<< HEAD
                    idx_first_msg_to_send = await _send_chat_history(idx_first_msg_to_send)
                case ListenEvents.INPUT_AUDIO_BUFFER_CLEARED:
                    logger.info("Input Audio Buffer Cleared Message")
                case ListenEvents.INPUT_AUDIO_BUFFER_SPEECH_STARTED:
                    audio_start_ms = _get(se, "audio_start_ms")
                    logger.debug(
                        f"Voice activity detection started at {audio_start_ms if audio_start_ms is not None else '<unknown>'} [ms]"
                    )
                    await websocket.send_text(
                        json.dumps(
                            {"Kind": "StopAudio", "AudioData": None, "StopAudio": {}}
=======
                )
            case ListenEvents.CONVERSATION_ITEM_INPUT_AUDIO_TRANSCRIPTION_COMPLETED:
                user_transcript = _get(se, "transcript") or ''
                logger.info(f" User:-- {user_transcript}")
                # Add user message to chat history
                if user_transcript:
                    chat_history.add_user_message(user_transcript)
                # Send user transcription to frontend (only in development mode)
                if is_development_mode:
                    await websocket.send_text(
                        json.dumps(
                            {
                                "kind": "Transcription",
                                "data": {
                                    "speaker": "user",
                                    "text": user_transcript,
                                    "timestamp": _get(se, "audio_start_ms") or 0
                                }
                            }
                        )
                    )
            case ListenEvents.CONVERSATION_ITEM_INPUT_AUDIO_TRANSCRIPTION_FAILED:
                logger.error(f"  Error: {_get(se, "error") or '<unknown>'}")
            case ListenEvents.RESPONSE_DONE:
                logger.info("Response Done Message")
                response = _get(se, "response")
                response_id = _get(response, "id")
                logger.debug(f"  Response Id: {response_id or '<unknown>'}")
                status_details = _get(response, "status_details")
                if status_details:
                    try:
                        logger.debug(
                            f"  Status Details: {status_details.model_dump_json()}"
>>>>>>> c473ea81
                        )
                    )
                case ListenEvents.CONVERSATION_ITEM_INPUT_AUDIO_TRANSCRIPTION_COMPLETED:
                    logger.info(f" User:-- {_get(se, 'transcript') or ''}")
                case ListenEvents.CONVERSATION_ITEM_INPUT_AUDIO_TRANSCRIPTION_FAILED:
                    logger.error(f"  Error: {_get(se, 'error') or '<unknown>'}")
                case ListenEvents.RESPONSE_DONE:
                    logger.info("Response Done Message")
                    response = _get(se, "response")
                    response_id = _get(response, "id")
                    logger.debug(f"  Response Id: {response_id or '<unknown>'}")
                    status_details = _get(response, "status_details")
                    if status_details:
                        try:
                            logger.debug(
                                f"  Status Details: {status_details.model_dump_json()}"
                            )
                        except Exception:
                            logger.debug("  Status Details present but could not be serialized")
                    # Send chat history (including function calls) to client
                    idx_first_msg_to_send = await _send_chat_history(idx_first_msg_to_send)
                case ListenEvents.RESPONSE_AUDIO_TRANSCRIPT_DONE:
                    transcript = _get(se, "transcript")
                    logger.info(f" AI:-- {transcript or ''}")
                    # Add assistant message to chat history
                    if transcript:
                        chat_history.add_assistant_message(transcript)
                case SendEvents.CONVERSATION_ITEM_CREATE:
                    # Add function call result to chat history
                    function_result = getattr(event, "function_result", None)
                    if function_result is not None:
                        chat_history.add_tool_message([function_result])
        
    except Exception as e:
        # Catch-all to prevent websocket handler from crashing on tool/MCP failures
        logger.exception("Realtime receive loop terminated due to error")
        # Inform the frontend in a non-fatal way
        try:
            await websocket.send_text(
                json.dumps(
                    {
                        "kind": "AgentError",
                        "message": "A tool call failed. The assistant will continue.",
                        "details": str(e),
                    }
                )
<<<<<<< HEAD
            )
        except Exception:
            pass
=======
                idx_first_msg_to_send = len(chat_history.messages)
            case ListenEvents.RESPONSE_AUDIO_TRANSCRIPT_DONE:
                transcript = _get(se, "transcript")
                logger.info(f" AI:-- {transcript or ''}")
                # Add assistant message to chat history
                if transcript:
                    chat_history.add_assistant_message(transcript)
                    # Send assistant transcription to frontend (only in development mode)
                    if is_development_mode:
                        await websocket.send_text(
                            json.dumps(
                                {
                                    "kind": "Transcription",
                                    "data": {
                                        "speaker": "assistant",
                                        "text": transcript,
                                        "timestamp": None  # No timestamp available for assistant transcripts
                                    }
                                }
                            )
                        )
            case SendEvents.CONVERSATION_ITEM_CREATE:
                # Add function call result to chat history
                function_result = getattr(event, "function_result", None)
                if function_result is not None:
                    chat_history.add_tool_message([function_result])
>>>>>>> c473ea81
<|MERGE_RESOLUTION|>--- conflicted
+++ resolved
@@ -153,7 +153,6 @@
         settings=execution_settings,
     )
 
-<<<<<<< HEAD
 def _expand_env_vars_in_obj(obj: Any) -> Any:
     """Recursively expand ${VAR} environment variable references in strings within a nested object."""
     if isinstance(obj, str):
@@ -204,10 +203,7 @@
             logger.error(f"Failed to load MCP plugin from {file}: {e}")
     return plugins
 
-async def handle_realtime_messages(websocket: WebSocket, client: RealtimeClientBase, chat_history: ChatHistory):
-=======
 async def handle_realtime_messages(websocket: WebSocket, client: RealtimeClientBase, chat_history: ChatHistory, is_development_mode: bool = False):
->>>>>>> c473ea81
     """Function that handles the messages from the Realtime service.
 
     This function only handles the non-audio messages.
@@ -268,7 +264,6 @@
                     chat_history.add_assistant_message(
                         "I hit a temporary issue calling a tool. Let's try again or continue without it."
                     )
-<<<<<<< HEAD
                     idx_first_msg_to_send = await _send_chat_history(idx_first_msg_to_send)
                 case ListenEvents.INPUT_AUDIO_BUFFER_CLEARED:
                     logger.info("Input Audio Buffer Cleared Message")
@@ -280,45 +275,50 @@
                     await websocket.send_text(
                         json.dumps(
                             {"Kind": "StopAudio", "AudioData": None, "StopAudio": {}}
-=======
-                )
-            case ListenEvents.CONVERSATION_ITEM_INPUT_AUDIO_TRANSCRIPTION_COMPLETED:
-                user_transcript = _get(se, "transcript") or ''
-                logger.info(f" User:-- {user_transcript}")
-                # Add user message to chat history
-                if user_transcript:
-                    chat_history.add_user_message(user_transcript)
-                # Send user transcription to frontend (only in development mode)
-                if is_development_mode:
-                    await websocket.send_text(
-                        json.dumps(
-                            {
-                                "kind": "Transcription",
-                                "data": {
-                                    "speaker": "user",
-                                    "text": user_transcript,
-                                    "timestamp": _get(se, "audio_start_ms") or 0
-                                }
-                            }
-                        )
-                    )
-            case ListenEvents.CONVERSATION_ITEM_INPUT_AUDIO_TRANSCRIPTION_FAILED:
-                logger.error(f"  Error: {_get(se, "error") or '<unknown>'}")
-            case ListenEvents.RESPONSE_DONE:
-                logger.info("Response Done Message")
-                response = _get(se, "response")
-                response_id = _get(response, "id")
-                logger.debug(f"  Response Id: {response_id or '<unknown>'}")
-                status_details = _get(response, "status_details")
-                if status_details:
-                    try:
-                        logger.debug(
-                            f"  Status Details: {status_details.model_dump_json()}"
->>>>>>> c473ea81
                         )
                     )
                 case ListenEvents.CONVERSATION_ITEM_INPUT_AUDIO_TRANSCRIPTION_COMPLETED:
-                    logger.info(f" User:-- {_get(se, 'transcript') or ''}")
+                    user_transcript = _get(se, "transcript") or ''
+                    logger.info(f" User:-- {user_transcript}")
+                    # Add user message to chat history
+                    if user_transcript:
+                        chat_history.add_user_message(user_transcript)
+                    # Send user transcription to frontend (only in development mode)
+                    if is_development_mode:
+                        await websocket.send_text(
+                            json.dumps(
+                                {
+                                    "kind": "Transcription",
+                                    "data": {
+                                        "speaker": "user",
+                                        "text": user_transcript,
+                                        "timestamp": _get(se, "audio_start_ms") or 0
+                                    }
+                                }
+                            )
+                        )
+                case ListenEvents.CONVERSATION_ITEM_INPUT_AUDIO_TRANSCRIPTION_FAILED:
+                    logger.error(f"  Error: {_get(se, "error") or '<unknown>'}")
+                case ListenEvents.RESPONSE_AUDIO_TRANSCRIPT_DONE:
+                    transcript = _get(se, "transcript")
+                    logger.info(f" AI:-- {transcript or ''}")
+                    # Add assistant message to chat history
+                    if transcript:
+                        chat_history.add_assistant_message(transcript)
+                        # Send assistant transcription to frontend (only in development mode)
+                        if is_development_mode:
+                            await websocket.send_text(
+                                json.dumps(
+                                    {
+                                        "kind": "Transcription",
+                                        "data": {
+                                            "speaker": "assistant",
+                                            "text": transcript,
+                                            "timestamp": None  # No timestamp available for assistant transcripts
+                                        }
+                                    }
+                                )
+                            )
                 case ListenEvents.CONVERSATION_ITEM_INPUT_AUDIO_TRANSCRIPTION_FAILED:
                     logger.error(f"  Error: {_get(se, 'error') or '<unknown>'}")
                 case ListenEvents.RESPONSE_DONE:
@@ -361,35 +361,6 @@
                         "details": str(e),
                     }
                 )
-<<<<<<< HEAD
             )
         except Exception:
-            pass
-=======
-                idx_first_msg_to_send = len(chat_history.messages)
-            case ListenEvents.RESPONSE_AUDIO_TRANSCRIPT_DONE:
-                transcript = _get(se, "transcript")
-                logger.info(f" AI:-- {transcript or ''}")
-                # Add assistant message to chat history
-                if transcript:
-                    chat_history.add_assistant_message(transcript)
-                    # Send assistant transcription to frontend (only in development mode)
-                    if is_development_mode:
-                        await websocket.send_text(
-                            json.dumps(
-                                {
-                                    "kind": "Transcription",
-                                    "data": {
-                                        "speaker": "assistant",
-                                        "text": transcript,
-                                        "timestamp": None  # No timestamp available for assistant transcripts
-                                    }
-                                }
-                            )
-                        )
-            case SendEvents.CONVERSATION_ITEM_CREATE:
-                # Add function call result to chat history
-                function_result = getattr(event, "function_result", None)
-                if function_result is not None:
-                    chat_history.add_tool_message([function_result])
->>>>>>> c473ea81
+            pass