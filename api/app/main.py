import asyncio
import base64
import json
import logging
import os
import uuid
from pathlib import Path
from typing import Optional
from urllib.parse import urlencode, urlparse, urlunparse

import yaml
 
# Configure root logging so application logs appear under dev server output
LOG_LEVEL = os.getenv("LOG_LEVEL", "INFO").upper()
logging.basicConfig(
    level=LOG_LEVEL,
    format="%(asctime)s [%(levelname)s] %(name)s: %(message)s",
)
# Ensure root logger level is applied even if handlers already exist (e.g., dev server)
logging.getLogger().setLevel(LOG_LEVEL)
from azure.communication.callautomation import (AudioFormat,
                                                MediaStreamingAudioChannelType,
                                                MediaStreamingContentType,
                                                MediaStreamingOptions,
                                                StreamingTransportType)
from azure.communication.callautomation.aio import CallAutomationClient
from azure.eventgrid import EventGridEvent, SystemEventNames
from azure.identity import DefaultAzureCredential, get_bearer_token_provider
from dotenv_azd import AzdCommandNotFoundError, load_azd_env
from fastapi import FastAPI, WebSocket
from fastapi.responses import FileResponse
from fastapi.staticfiles import StaticFiles
from numpy import ndarray
from pydantic import Field
from pydantic_settings import BaseSettings
from semantic_kernel.connectors.ai import FunctionChoiceBehavior
from semantic_kernel.connectors.ai.open_ai import ListenEvents, SendEvents
from semantic_kernel.connectors.ai.realtime_client_base import \
    RealtimeClientBase
from semantic_kernel.contents import (AudioContent, ChatHistory,
                                      RealtimeAudioEvent)
from semantic_kernel.functions import KernelArguments
from semantic_kernel.prompt_template import (KernelPromptTemplate,
                                             PromptTemplateConfig)

from .azure_voice_live import (AzureVoiceLiveExecutionSettings,
                               AzureVoiceLiveInputAudioEchoCancellation,
                               AzureVoiceLiveInputAudioNoiseReduction,
                               AzureVoiceLiveInputAudioTranscription,
                               AzureVoiceLiveTurnDetection,
                               AzureVoiceLiveVoiceConfig,
                               AzureVoiceLiveWebsocket)
from .plugins import CallPlugin, DeliveryPlugin
from .sk_utils import export_chat_history


class Settings(BaseSettings):
    AZURE_ACS_ENDPOINT: str = Field(..., description='Azure Communication Services endpoint')
    AZURE_AI_SERVICES_ENDPOINT: str = Field(..., description='Azure AI (Cognitive) Services endpoint')
    AZURE_ACS_CALLBACK_HOST_URI: Optional[str] = Field(None, description='Callback host URI for webhooks. If not specified will use the requests host URI.')

# Load environment variables from azd .env file when present (for local development)
try:
    load_azd_env()
except AzdCommandNotFoundError as e:
    logging.warning(f"No azd cli present. Assuming environment variables are already set.")

settings = Settings() # type: ignore
app = FastAPI()
logger = logging.getLogger(__name__)
logger.setLevel(logging.DEBUG)

# Mount static files
static_path = Path(__file__).parent / "static"
app.mount("/static", StaticFiles(directory=static_path), name="static")

# Get credential for authentication to Azure services (from Azure CLI locally and Managed Identity in Azure Container Apps)
credential = DefaultAzureCredential()

acs_client = CallAutomationClient(settings.AZURE_ACS_ENDPOINT, credential) # type: ignore


async def handle_realtime_messages(websocket: WebSocket, client: RealtimeClientBase, chat_history: ChatHistory):
    """Function that handles the messages from the Realtime service.

    This function only handles the non-audio messages.
    Audio is done through the callback so that it is faster and smoother.
    """

    async def from_realtime_to_acs(audio: ndarray):
        """Function that forwards the audio from the model to the websocket of the ACS client."""
        logger.debug("Audio received from the model, sending to ACS client")
        await websocket.send_text(
            json.dumps(
                {
                    "kind": "AudioData",
                    "audioData": {
                        "data": base64.b64encode(audio.tobytes()).decode("utf-8")
                    },
                }
            )
        )

    idx_first_msg_to_send = len(chat_history.messages)  # Chat history will contain system prompt
    async for event in client.receive(audio_output_callback=from_realtime_to_acs):
        match event.service_type:
            case ListenEvents.SESSION_CREATED:
                logger.info("Session Created Message")
                logger.debug(f"  Session Id: {event.service_event.session.id}")  # type: ignore
            case ListenEvents.ERROR:
                logger.error(f"  Error: {event.service_event.error}")  # type: ignore
            case ListenEvents.INPUT_AUDIO_BUFFER_CLEARED:
                logger.info("Input Audio Buffer Cleared Message")
            case ListenEvents.INPUT_AUDIO_BUFFER_SPEECH_STARTED:
                logger.debug(
                    f"Voice activity detection started at {event.service_event.audio_start_ms} [ms]"  # type: ignore
                )
                await websocket.send_text(
                    json.dumps(
                        {"Kind": "StopAudio", "AudioData": None, "StopAudio": {}}
                    )
                )
            case ListenEvents.CONVERSATION_ITEM_INPUT_AUDIO_TRANSCRIPTION_COMPLETED:
                logger.info(f" User:-- {event.service_event.transcript}")  # type: ignore
            case ListenEvents.CONVERSATION_ITEM_INPUT_AUDIO_TRANSCRIPTION_FAILED:
                logger.error(f"  Error: {event.service_event.error}")  # type: ignore
            case ListenEvents.RESPONSE_DONE:
                logger.info("Response Done Message")
                logger.debug(f"  Response Id: {event.service_event.response.id}")  # type: ignore
                if event.service_event.response.status_details:  # type: ignore
                    logger.debug(
                        f"  Status Details: {event.service_event.response.status_details.model_dump_json()}"  # type: ignore
                    )
                # Send chat history (including function calls) to client
                await websocket.send_text(
                    json.dumps(
                        {
                            "kind": "ChatHistory",
                            "data": export_chat_history(chat_history, from_index=idx_first_msg_to_send)
                        }
                    )
                )
                idx_first_msg_to_send = len(chat_history.messages)
            case ListenEvents.RESPONSE_AUDIO_TRANSCRIPT_DONE:
                logger.info(f" AI:-- {event.service_event.transcript}")  # type: ignore
                # Add assistant message to chat history
                chat_history.add_assistant_message(event.service_event.transcript)
            # case ListenEvents.RESPONSE_FUNCTION_CALL_ARGUMENTS_DONE:
                # Add function call to chat history
                # Disabling for now - redundant with function result?
                # chat_history.add_tool_message([event.function_call])
            case SendEvents.CONVERSATION_ITEM_CREATE:
                # Add function call result to chat history
                chat_history.add_tool_message([event.function_result])


@app.get("/")
async def root():
    """Serve the main frontend page."""
    return FileResponse(Path(__file__).parent / "static" / "index.html")


@app.websocket("/ws")
async def agent_connect(websocket: WebSocket):
    """Websocket endpoint for connecting from ACS Audio Stream to the agent."""
    await websocket.accept()
    call_connection_id = websocket.headers.get("x-ms-call-connection-id")

    if not call_connection_id:
        logger.warning("No call connection ID provided in headers indicating direct connection (not ACS). Certain call functions won't work.")

    realtime_agent = AzureVoiceLiveWebsocket(
        endpoint=settings.AZURE_AI_SERVICES_ENDPOINT,
        deployment_name="gpt-4o-realtime-preview",
        ad_token_provider=get_bearer_token_provider(
            credential,
            "https://cognitiveservices.azure.com/.default",
        ),
        api_version="2025-05-01-preview",
        plugins=[
            CallPlugin(acs_client=acs_client, call_connection_id=call_connection_id),
            DeliveryPlugin(),
        ]
    )

    # Load the YAML template for the agent
    # TODO: package up in a util method
    yaml_path = Path(__file__).parent / "templates" / "DeliveryAgent.yaml"
    with open(yaml_path, "r") as file:
        yaml_content = file.read()
        yaml_data = yaml.safe_load(yaml_content)
    
    prompt_template_config = PromptTemplateConfig(**yaml_data)
    prompt_template = KernelPromptTemplate(prompt_template_config=prompt_template_config)
    prompt_arguments = KernelArguments(agent_name="Archie")
    rendered_prompt = await prompt_template.render(realtime_agent._kernel, prompt_arguments) # type: ignore
    logger.info(f"Rendered prompt: {rendered_prompt}")

    # Create the settings for the session
    execution_settings = AzureVoiceLiveExecutionSettings(
        instructions=rendered_prompt,
        voice=AzureVoiceLiveVoiceConfig(
            name="en-US-Andrew:DragonHDLatestNeural", # en-US-Alloy:DragonHDLatestNeural, en-GB-OllieMultilingualNeural
            type="azure-standard",
        ),
        turn_detection=AzureVoiceLiveTurnDetection(
            type="server_vad",
            create_response=True,
            silence_duration_ms=800,
            threshold=0.8,
        ),
        input_audio_noise_reduction=AzureVoiceLiveInputAudioNoiseReduction(
            type="azure_deep_noise_suppression"
        ),
        input_audio_echo_cancellation=AzureVoiceLiveInputAudioEchoCancellation(
            type="server_echo_cancellation"
        ),
        # input_audio_transcription=AzureVoiceLiveInputAudioTranscription(
        #     model="azure-fast-transcription"
        # ),
        function_choice_behavior=FunctionChoiceBehavior.Auto(),
    )

    chat_history = ChatHistory()
    chat_history.add_system_message(execution_settings.instructions)

    async def from_acs_to_realtime(client: RealtimeClientBase):
        """Function that forwards the audio from the ACS client to the model."""
        while True:
            try:
                # Receive data from the ACS client
                stream_data = await websocket.receive_text()
                data = json.loads(stream_data)
                logger.debug(f"Received data from ACS client: {data}")
                if data["kind"] == "AudioData":
                    # send it to the Realtime service
                    await client.send(
                        event=RealtimeAudioEvent(
                            audio=AudioContent(
                                data=data["audioData"]["data"],
                                data_format="base64",
                                inner_content=data,
                            ),
                        )
                    )
            except Exception:
                logger.info("Websocket connection closed.")
                break

<<<<<<< HEAD
    # Create the realtime session
    async with realtime_agent(settings=execution_settings, create_response=True, chat_history=chat_history):
        # start handling the messages from the realtime client with callback to forward the audio to acs
        receive_task = asyncio.create_task(
            handle_realtime_messages(websocket, realtime_agent)
=======
    # Create the realtime client session
    async with realtime_client(settings=execution_settings, create_response=True, kernel=kernel):
        # start handling the messages from the realtime client with callback to forward the audio to acs
        receive_task = asyncio.create_task(
            handle_realtime_messages(websocket, realtime_client, chat_history)
>>>>>>> e71fc36f
        )
        # receive messages from the ACS client and send them to the realtime client
        await from_acs_to_realtime(realtime_agent)
        receive_task.cancel()


@app.post("/api/incomingCall")
async def incoming_call_handler(events: list[dict]):
    """Handle incoming call events from Azure Communication Services."""
    # This should be set in env when running locally to devtunnel uri
    if not settings.AZURE_ACS_CALLBACK_HOST_URI:
        # When running in container app, this will be the request host uri
        logger.debug("AZURE_ACS_CALLBACK_HOST_URI is not set. Using container hostname.")
        container_app_hostname = os.environ.get("CONTAINER_APP_HOSTNAME")
        if not container_app_hostname:
            logger.error("CONTAINER_APP_HOSTNAME is not set. Cannot determine callback base URI.")
            raise ValueError("AZURE_ACS_CALLBACK_HOST_URI or CONTAINER_APP_HOSTNAME environment variable is required.")
        callback_base_uri = "https://" + container_app_hostname
    else:
        callback_base_uri = settings.AZURE_ACS_CALLBACK_HOST_URI

    callback_events_uri = f"{callback_base_uri}/api/callbacks"
    logger.info(f"Call event received. Using callback events URI: {callback_events_uri}")
    for event_dict in events:
        event = EventGridEvent.from_dict(event_dict)
        match event.event_type:
            case SystemEventNames.EventGridSubscriptionValidationEventName:
                logger.info("Validating subscription")
                validation_code = event.data["validationCode"]
                validation_response = {"validationResponse": validation_code}
                return validation_response
            case SystemEventNames.AcsIncomingCallEventName:
                logger.debug("Incoming call received: data=%s", event.data)
                caller_id = (
                    event.data["from"]["phoneNumber"]["value"]
                    if event.data["from"]["kind"] == "phoneNumber"
                    else event.data["from"]["rawId"]
                )
                logger.info("incoming call handler caller id: %s", caller_id)
                incoming_call_context = event.data["incomingCallContext"]
                guid = uuid.uuid4()
                query_parameters = urlencode({"callerId": caller_id})
                callback_uri = f"{callback_events_uri}/{guid}?{query_parameters}"

                parsed_url = urlparse(callback_events_uri)
                websocket_url = urlunparse(("wss", parsed_url.netloc, "/ws", "", "", ""))

                logger.debug("callback url: %s", callback_uri)
                logger.debug("websocket url: %s", websocket_url)

                answer_call_result = await acs_client.answer_call(
                    incoming_call_context=incoming_call_context,
                    operation_context="incomingCall",
                    callback_url=callback_uri,
                    media_streaming=MediaStreamingOptions(
                        transport_url=websocket_url,
                        transport_type=StreamingTransportType.WEBSOCKET,
                        content_type=MediaStreamingContentType.AUDIO,
                        audio_channel_type=MediaStreamingAudioChannelType.MIXED,
                        start_media_streaming=True,
                        enable_bidirectional=True,
                        audio_format=AudioFormat.PCM24_K_MONO,
                    ),
                )
                logger.info(f"Answered call for connection id: {answer_call_result.call_connection_id}")
            case _:
                logger.debug("Event type not handled: %s", event.event_type)
                logger.debug("Event data: %s", event.data)


@app.post("/api/callbacks/{contextId}")
async def callbacks(contextId: str, events: list[dict]):
    for event in events:
        # Parsing callback events
        event_data = event["data"]
        call_connection_id = event_data["callConnectionId"]
        logger.debug(
            f"Received Event:-> {event['type']}, Correlation Id:-> {event_data['correlationId']}, ContextId:-> {contextId}, CallConnectionId:-> {call_connection_id}"
        )
        match event["type"]:
            case "Microsoft.Communication.CallConnected":
                call_connection_properties = await acs_client.get_call_connection(
                    call_connection_id
                ).get_call_properties()
                media_streaming_subscription = call_connection_properties.media_streaming_subscription
                logger.info(f"MediaStreamingSubscription:--> {media_streaming_subscription}")
                logger.info(f"Received CallConnected event for connection id: {call_connection_id}")
                logger.debug("CORRELATION ID:--> %s", event_data["correlationId"])
                logger.debug("CALL CONNECTION ID:--> %s", event_data["callConnectionId"])
            case "Microsoft.Communication.MediaStreamingStarted" | "Microsoft.Communication.MediaStreamingStopped":
                logger.debug(
                    f"Media streaming content type:--> {event_data['mediaStreamingUpdate']['contentType']}"
                )
                logger.debug(
                    f"Media streaming status:--> {event_data['mediaStreamingUpdate']['mediaStreamingStatus']}"
                )
                logger.debug(
                    f"Media streaming status details:--> {event_data['mediaStreamingUpdate']['mediaStreamingStatusDetails']}"  # noqa: E501
                )
            case "Microsoft.Communication.MediaStreamingFailed":
                logger.warning(
                    f"Code:->{event_data['resultInformation']['code']}, Subcode:-> {event_data['resultInformation']['subCode']}"  # noqa: E501
                )
                logger.warning(f"Message:->{event_data['resultInformation']['message']}")
            case "Microsoft.Communication.CallDisconnected":
                logger.debug(f"Call disconnected for connection id: {call_connection_id}")

if __name__ == "__main__":
    import uvicorn

    uvicorn.run(app, host="0.0.0.0", port=8000)<|MERGE_RESOLUTION|>--- conflicted
+++ resolved
@@ -247,19 +247,11 @@
                 logger.info("Websocket connection closed.")
                 break
 
-<<<<<<< HEAD
-    # Create the realtime session
-    async with realtime_agent(settings=execution_settings, create_response=True, chat_history=chat_history):
+    # Create the realtime client session
+    async with realtime_agent(settings=execution_settings, create_response=True):
         # start handling the messages from the realtime client with callback to forward the audio to acs
         receive_task = asyncio.create_task(
-            handle_realtime_messages(websocket, realtime_agent)
-=======
-    # Create the realtime client session
-    async with realtime_client(settings=execution_settings, create_response=True, kernel=kernel):
-        # start handling the messages from the realtime client with callback to forward the audio to acs
-        receive_task = asyncio.create_task(
-            handle_realtime_messages(websocket, realtime_client, chat_history)
->>>>>>> e71fc36f
+            handle_realtime_messages(websocket, realtime_agent, chat_history)
         )
         # receive messages from the ACS client and send them to the realtime client
         await from_acs_to_realtime(realtime_agent)
