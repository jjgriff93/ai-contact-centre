{
<<<<<<< HEAD
  "$schema": "https://schema.management.azure.com/schemas/2019-04-01/deploymentParameters.json#",
  "contentVersion": "1.0.0.0",
  "parameters": {
    "environmentName": {
      "value": "${AZURE_ENV_NAME}"
    },
    "location": {
      "value": "${AZURE_LOCATION}"
    },
    "apiExists": {
      "value": "${SERVICE_API_RESOURCE_EXISTS=false}"
    },
    "principalId": {
      "value": "${AZURE_PRINCIPAL_ID}"
    },
    "tags": {
      "value": "${AZURE_TAGS}"
=======
    "$schema": "https://schema.management.azure.com/schemas/2019-04-01/deploymentParameters.json#",
    "contentVersion": "1.0.0.0",
    "parameters": {
      "environmentName": {
        "value": "${AZURE_ENV_NAME}"
      },
      "location": {
        "value": "${AZURE_LOCATION}"
      },
      "apiExists": {
        "value": "${SERVICE_API_RESOURCE_EXISTS=false}"
      },
      "principalId": {
        "value": "${AZURE_PRINCIPAL_ID}"
      },
      "phoneNumberAutoPurchase": {
        "value": "${AZURE_PHONE_NUMBER_AUTO_PURCHASE}"
      },
      "phoneNumberCountry": {
        "value": "${AZURE_PHONE_NUMBER_COUNTRY}"
      },
      "phoneNumberType": {
        "value": "${AZURE_PHONE_NUMBER_TYPE}"
      }
>>>>>>> 9aceeeec
    }
  }
}<|MERGE_RESOLUTION|>--- conflicted
+++ resolved
@@ -1,5 +1,4 @@
 {
-<<<<<<< HEAD
   "$schema": "https://schema.management.azure.com/schemas/2019-04-01/deploymentParameters.json#",
   "contentVersion": "1.0.0.0",
   "parameters": {
@@ -17,32 +16,15 @@
     },
     "tags": {
       "value": "${AZURE_TAGS}"
-=======
-    "$schema": "https://schema.management.azure.com/schemas/2019-04-01/deploymentParameters.json#",
-    "contentVersion": "1.0.0.0",
-    "parameters": {
-      "environmentName": {
-        "value": "${AZURE_ENV_NAME}"
-      },
-      "location": {
-        "value": "${AZURE_LOCATION}"
-      },
-      "apiExists": {
-        "value": "${SERVICE_API_RESOURCE_EXISTS=false}"
-      },
-      "principalId": {
-        "value": "${AZURE_PRINCIPAL_ID}"
-      },
-      "phoneNumberAutoPurchase": {
-        "value": "${AZURE_PHONE_NUMBER_AUTO_PURCHASE}"
-      },
-      "phoneNumberCountry": {
-        "value": "${AZURE_PHONE_NUMBER_COUNTRY}"
-      },
-      "phoneNumberType": {
-        "value": "${AZURE_PHONE_NUMBER_TYPE}"
-      }
->>>>>>> 9aceeeec
+    },
+    "phoneNumberAutoPurchase": {
+      "value": "${AZURE_PHONE_NUMBER_AUTO_PURCHASE}"
+    },
+    "phoneNumberCountry": {
+      "value": "${AZURE_PHONE_NUMBER_COUNTRY}"
+    },
+    "phoneNumberType": {
+      "value": "${AZURE_PHONE_NUMBER_TYPE}"
     }
   }
 }